# -*- coding: utf-8 -*-
from __future__ import division
from __future__ import unicode_literals

from decimal import Decimal

# Default, non-existent, currency
DEFAULT_CURRENCY_CODE = 'XYZ'


class Currency(object):
    """
    A Currency represents a form of money issued by governments, and
    used in one or more states/countries.  A Currency instance
    encapsulates the related data of: the ISO currency/numeric code, a
    canonical name, countries the currency is used in, and an exchange
    rate - the last remains unimplemented however.
    """

    def __init__(self, code='', numeric='999', name='', countries=[]):
        self.code = code
        self.countries = countries
        self.name = name
        self.numeric = numeric

    def __repr__(self):
        return self.code


class MoneyComparisonError(TypeError):
    # This exception was needed often enough to merit its own
    # Exception class.

    def __init__(self, other):
        assert not isinstance(other, Money)
        self.other = other

    def __str__(self):
        # Note: at least w/ Python 2.x, use __str__, not __unicode__.
        return "Cannot compare instances of Money and %s" \
               % self.other.__class__.__name__


class CurrencyDoesNotExist(Exception):

    def __init__(self, code):
        super(CurrencyDoesNotExist, self).__init__(
            "No currency with code %s is defined." % code)


class Money(object):
    """
    A Money instance is a combination of data - an amount and a
    currency - along with operators that handle the semantics of money
    operations in a better way than just dealing with raw Decimal or
    ($DEITY forbid) floats.
    """

    def __init__(self, amount=Decimal('0.0'), currency=DEFAULT_CURRENCY_CODE):
        if not isinstance(amount, Decimal):
            amount = Decimal(str(amount))
        self.amount = amount

        if not isinstance(currency, Currency):
            currency = get_currency(str(currency).upper())
        self.currency = currency

    def __repr__(self):
<<<<<<< HEAD
        return "%s %s" % (self.amount, self.currency)
=======
        return u"%s %s" % (self.amount.normalize(), self.currency)
>>>>>>> f51ec0e7

    def __unicode__(self):
        from moneyed.localization import format_money
        return format_money(self)

    def __str__(self):
        from moneyed.localization import format_money
        return format_money(self)

    def __pos__(self):
        return Money(
            amount=self.amount,
            currency=self.currency)

    def __neg__(self):
        return Money(
            amount= -self.amount,
            currency=self.currency)

    def __add__(self, other):
        if not isinstance(other, Money):
            raise TypeError('Cannot add or subtract a ' +
                            'Money and non-Money instance.')
        if self.currency == other.currency:
            return Money(
                amount=self.amount + other.amount,
                currency=self.currency)

        raise TypeError('Cannot add or subtract two Money ' +
                        'instances with different currencies.')

    def __sub__(self, other):
        return self.__add__(-other)

    def __mul__(self, other):
        if isinstance(other, Money):
            raise TypeError('Cannot multiply two Money instances.')
        else:
            return Money(
                amount=(self.amount * Decimal(str(other))),
                currency=self.currency)

    def __truediv__(self, other):
        if isinstance(other, Money):
            if self.currency != other.currency:
                raise TypeError('Cannot divide two different currencies.')
            return self.amount / other.amount
        else:
            return Money(
                amount=self.amount / Decimal(str(other)),
                currency=self.currency)


    def __rmod__(self, other):
        """
        Calculate percentage of an amount.  The left-hand side of the
        operator must be a numeric value.

        Example:
        >>> money = Money(200, 'USD')
        >>> 5 % money
        USD 10.00
        """
        if isinstance(other, Money):
            raise TypeError('Invalid __rmod__ operation')
        else:
            return Money(
                amount=(Decimal(str(other)) * self.amount / 100),
                currency=self.currency)

    __radd__ = __add__
    __rsub__ = __sub__
    __rmul__ = __mul__
    __rtruediv__ = __truediv__

    # _______________________________________
    # Override comparison operators
    def __eq__(self, other):
        return isinstance(other, Money)\
               and (self.amount == other.amount) \
               and (self.currency == other.currency)

    def __ne__(self, other):
        result = self.__eq__(other)
        return not result

    def __lt__(self, other):
        if not isinstance(other, Money):
            raise MoneyComparisonError(other)
        if (self.currency == other.currency):
            return (self.amount < other.amount)
        else:
            raise TypeError('Cannot compare Money with different currencies.')

    def __gt__(self, other):
        if not isinstance(other, Money):
            raise MoneyComparisonError(other)
        if (self.currency == other.currency):
            return (self.amount > other.amount)
        else:
            raise TypeError('Cannot compare Money with different currencies.')

    def __le__(self, other):
        return self < other or self == other

    def __ge__(self, other):
        return self > other or self == other


# ____________________________________________________________________
# Definitions of ISO 4217 Currencies
# Source: http://www.iso.org/iso/support/faqs/faqs_widely_used_standards/widely_used_standards_other/currency_codes/currency_codes_list-1.htm

CURRENCIES = {}


def add_currency(code, numeric, name, countries):
    global CURRENCIES
    CURRENCIES[code] = Currency(
        code=code,
        numeric=numeric,
        name=name,
        countries=countries)
    return CURRENCIES[code]


def get_currency(code):
    try:
        return CURRENCIES[code]
    except KeyError:
        raise CurrencyDoesNotExist(code)

DEFAULT_CURRENCY = add_currency(DEFAULT_CURRENCY_CODE, '999', 'Default currency.', [])


AED = add_currency('AED', '784', 'UAE Dirham', ['UNITED ARAB EMIRATES'])
AFN = add_currency('AFN', '971', 'Afghani', ['AFGHANISTAN'])
ALL = add_currency('ALL', '008', 'Lek', ['ALBANIA'])
AMD = add_currency('AMD', '051', 'Armenian Dram', ['ARMENIA'])
ANG = add_currency('ANG', '532', 'Netherlands Antillian Guilder', ['NETHERLANDS ANTILLES'])
AOA = add_currency('AOA', '973', 'Kwanza', ['ANGOLA'])
ARS = add_currency('ARS', '032', 'Argentine Peso', ['ARGENTINA'])
AUD = add_currency('AUD', '036', 'Australian Dollar', ['AUSTRALIA', 'CHRISTMAS ISLAND', 'COCOS (KEELING) ISLANDS', 'HEARD ISLAND AND MCDONALD ISLANDS', 'KIRIBATI', 'NAURU', 'NORFOLK ISLAND', 'TUVALU'])
AWG = add_currency('AWG', '533', 'Aruban Guilder', ['ARUBA'])
AZN = add_currency('AZN', '944', 'Azerbaijanian Manat', ['AZERBAIJAN'])
BAM = add_currency('BAM', '977', 'Convertible Marks', ['BOSNIA AND HERZEGOVINA'])
BBD = add_currency('BBD', '052', 'Barbados Dollar', ['BARBADOS'])
BDT = add_currency('BDT', '050', 'Taka', ['BANGLADESH'])
BGN = add_currency('BGN', '975', 'Bulgarian Lev', ['BULGARIA'])
BHD = add_currency('BHD', '048', 'Bahraini Dinar', ['BAHRAIN'])
BIF = add_currency('BIF', '108', 'Burundi Franc', ['BURUNDI'])
BMD = add_currency('BMD', '060', 'Bermudian Dollar (customarily known as Bermuda Dollar)', ['BERMUDA'])
BND = add_currency('BND', '096', 'Brunei Dollar', ['BRUNEI DARUSSALAM'])
BRL = add_currency('BRL', '986', 'Brazilian Real', ['BRAZIL'])
BSD = add_currency('BSD', '044', 'Bahamian Dollar', ['BAHAMAS'])
BTN = add_currency('BTN', '064', 'Bhutanese ngultrum', ['BHUTAN'])
BWP = add_currency('BWP', '072', 'Pula', ['BOTSWANA'])
BYR = add_currency('BYR', '974', 'Belarussian Ruble', ['BELARUS'])
BZD = add_currency('BZD', '084', 'Belize Dollar', ['BELIZE'])
CAD = add_currency('CAD', '124', 'Canadian Dollar', ['CANADA'])
CDF = add_currency('CDF', '976', 'Congolese franc', ['DEMOCRATIC REPUBLIC OF CONGO'])
CHF = add_currency('CHF', '756', 'Swiss Franc', ['LIECHTENSTEIN'])
CLP = add_currency('CLP', '152', 'Chilean peso', ['CHILE'])
CNY = add_currency('CNY', '156', 'Yuan Renminbi', ['CHINA'])
COP = add_currency('COP', '170', 'Colombian peso', ['COLOMBIA'])
CRC = add_currency('CRC', '188', 'Costa Rican Colon', ['COSTA RICA'])
CUC = add_currency('CUC', '931', 'Cuban convertible peso', ['CUBA'])
CUP = add_currency('CUP', '192', 'Cuban Peso', ['CUBA'])
CVE = add_currency('CVE', '132', 'Cape Verde Escudo', ['CAPE VERDE'])
CZK = add_currency('CZK', '203', 'Czech Koruna', ['CZECH REPUBLIC'])
DJF = add_currency('DJF', '262', 'Djibouti Franc', ['DJIBOUTI'])
DKK = add_currency('DKK', '208', 'Danish Krone', ['DENMARK', 'FAROE ISLANDS', 'GREENLAND'])
DOP = add_currency('DOP', '214', 'Dominican Peso', ['DOMINICAN REPUBLIC'])
DZD = add_currency('DZD', '012', 'Algerian Dinar', ['ALGERIA'])
EEK = add_currency('EEK', '233', 'Kroon', ['ESTONIA'])
EGP = add_currency('EGP', '818', 'Egyptian Pound', ['EGYPT'])
ERN = add_currency('ERN', '232', 'Nakfa', ['ERITREA'])
ETB = add_currency('ETB', '230', 'Ethiopian Birr', ['ETHIOPIA'])
EUR = add_currency('EUR', '978', 'Euro', ['ANDORRA', 'AUSTRIA', 'BELGIUM', 'FINLAND', 'FRANCE', 'FRENCH GUIANA', 'FRENCH SOUTHERN TERRITORIES', 'GERMANY', 'GREECE', 'GUADELOUPE', 'IRELAND', 'ITALY', 'LUXEMBOURG', 'MARTINIQUE', 'MAYOTTE', 'MONACO', 'MONTENEGRO', 'NETHERLANDS', 'PORTUGAL', 'R.UNION', 'SAINT PIERRE AND MIQUELON', 'SAN MARINO', 'SLOVENIA', 'SPAIN'])
FJD = add_currency('FJD', '242', 'Fiji Dollar', ['FIJI'])
FKP = add_currency('FKP', '238', 'Falkland Islands Pound', ['FALKLAND ISLANDS (MALVINAS)'])
GBP = add_currency('GBP', '826', 'Pound Sterling', ['UNITED KINGDOM'])
GEL = add_currency('GEL', '981', 'Lari', ['GEORGIA'])
GHS = add_currency('GHS', '936', 'Ghana Cedi', ['GHANA'])
GIP = add_currency('GIP', '292', 'Gibraltar Pound', ['GIBRALTAR'])
GMD = add_currency('GMD', '270', 'Dalasi', ['GAMBIA'])
GNF = add_currency('GNF', '324', 'Guinea Franc', ['GUINEA'])
GTQ = add_currency('GTQ', '320', 'Quetzal', ['GUATEMALA'])
GYD = add_currency('GYD', '328', 'Guyana Dollar', ['GUYANA'])
HKD = add_currency('HKD', '344', 'Hong Kong Dollar', ['HONG KONG'])
HNL = add_currency('HNL', '340', 'Lempira', ['HONDURAS'])
HRK = add_currency('HRK', '191', 'Croatian Kuna', ['CROATIA'])
HTG = add_currency('HTG', '332', 'Haitian gourde', ['HAITI'])
HUF = add_currency('HUF', '348', 'Forint', ['HUNGARY'])
IDR = add_currency('IDR', '360', 'Rupiah', ['INDONESIA'])
ILS = add_currency('ILS', '376', 'New Israeli Sheqel', ['ISRAEL'])
IMP = add_currency('IMP', 'Nil', 'Isle of Man pount', ['ISLE OF MAN'])
INR = add_currency('INR', '356', 'Indian Rupee', ['INDIA'])
IQD = add_currency('IQD', '368', 'Iraqi Dinar', ['IRAQ'])
IRR = add_currency('IRR', '364', 'Iranian Rial', ['IRAN'])
ISK = add_currency('ISK', '352', 'Iceland Krona', ['ICELAND'])
JMD = add_currency('JMD', '388', 'Jamaican Dollar', ['JAMAICA'])
JOD = add_currency('JOD', '400', 'Jordanian Dinar', ['JORDAN'])
JPY = add_currency('JPY', '392', 'Yen', ['JAPAN'])
KES = add_currency('KES', '404', 'Kenyan Shilling', ['KENYA'])
KGS = add_currency('KGS', '417', 'Som', ['KYRGYZSTAN'])
KHR = add_currency('KHR', '116', 'Riel', ['CAMBODIA'])
KMF = add_currency('KMF', '174', 'Comoro Franc', ['COMOROS'])
KPW = add_currency('KPW', '408', 'North Korean Won', ['KOREA'])
KRW = add_currency('KRW', '410', 'Won', ['KOREA'])
KWD = add_currency('KWD', '414', 'Kuwaiti Dinar', ['KUWAIT'])
KYD = add_currency('KYD', '136', 'Cayman Islands Dollar', ['CAYMAN ISLANDS'])
KZT = add_currency('KZT', '398', 'Tenge', ['KAZAKHSTAN'])
LAK = add_currency('LAK', '418', 'Kip', ['LAO PEOPLES DEMOCRATIC REPUBLIC'])
LBP = add_currency('LBP', '422', 'Lebanese Pound', ['LEBANON'])
LKR = add_currency('LKR', '144', 'Sri Lanka Rupee', ['SRI LANKA'])
LRD = add_currency('LRD', '430', 'Liberian Dollar', ['LIBERIA'])
LSL = add_currency('LSL', '426', 'Lesotho loti', ['LESOTHO'])
LTL = add_currency('LTL', '440', 'Lithuanian Litas', ['LITHUANIA'])
LVL = add_currency('LVL', '428', 'Latvian Lats', ['LATVIA'])
LYD = add_currency('LYD', '434', 'Libyan Dinar', ['LIBYAN ARAB JAMAHIRIYA'])
MAD = add_currency('MAD', '504', 'Moroccan Dirham', ['MOROCCO', 'WESTERN SAHARA'])
MDL = add_currency('MDL', '498', 'Moldovan Leu', ['MOLDOVA'])
MGA = add_currency('MGA', '969', 'Malagasy Ariary', ['MADAGASCAR'])
MKD = add_currency('MKD', '807', 'Denar', ['MACEDONIA'])
MMK = add_currency('MMK', '104', 'Kyat', ['MYANMAR'])
MNT = add_currency('MNT', '496', 'Tugrik', ['MONGOLIA'])
MOP = add_currency('MOP', '446', 'Pataca', ['MACAO'])
MRO = add_currency('MRO', '478', 'Ouguiya', ['MAURITANIA'])
MUR = add_currency('MUR', '480', 'Mauritius Rupee', ['MAURITIUS'])
MVR = add_currency('MVR', '462', 'Rufiyaa', ['MALDIVES'])
MWK = add_currency('MWK', '454', 'Kwacha', ['MALAWI'])
MXN = add_currency('MXN', '484', 'Mexixan peso', ['MEXICO'])
MYR = add_currency('MYR', '458', 'Malaysian Ringgit', ['MALAYSIA'])
MZN = add_currency('MZN', '943', 'Metical', ['MOZAMBIQUE'])
NAD = add_currency('NAD', '516', 'Namibian Dollar', ['NAMIBIA'])
NGN = add_currency('NGN', '566', 'Naira', ['NIGERIA'])
NIO = add_currency('NIO', '558', 'Cordoba Oro', ['NICARAGUA'])
NOK = add_currency('NOK', '578', 'Norwegian Krone', ['BOUVET ISLAND', 'NORWAY', 'SVALBARD AND JAN MAYEN'])
NPR = add_currency('NPR', '524', 'Nepalese Rupee', ['NEPAL'])
NZD = add_currency('NZD', '554', 'New Zealand Dollar', ['COOK ISLANDS', ', prefix=None, suffix=NoneNEW ZEALAND', 'NIUE', 'PITCAIRN', 'TOKELAU'])
OMR = add_currency('OMR', '512', 'Rial Omani', ['OMAN'])
PEN = add_currency('PEN', '604', 'Nuevo Sol', ['PERU'])
PGK = add_currency('PGK', '598', 'Kina', ['PAPUA NEW GUINEA'])
PHP = add_currency('PHP', '608', 'Philippine Peso', ['PHILIPPINES'])
PKR = add_currency('PKR', '586', 'Pakistan Rupee', ['PAKISTAN'])
PLN = add_currency('PLN', '985', 'Zloty', ['POLAND'])
PYG = add_currency('PYG', '600', 'Guarani', ['PARAGUAY'])
QAR = add_currency('QAR', '634', 'Qatari Rial', ['QATAR'])
RON = add_currency('RON', '946', 'New Leu', ['ROMANIA'])
RSD = add_currency('RSD', '941', 'Serbian Dinar', ['SERBIA'])
RUB = add_currency('RUB', '643', 'Russian Ruble', ['RUSSIAN FEDERATION'])
RWF = add_currency('RWF', '646', 'Rwanda Franc', ['RWANDA'])
SAR = add_currency('SAR', '682', 'Saudi Riyal', ['SAUDI ARABIA'])
SBD = add_currency('SBD', '090', 'Solomon Islands Dollar', ['SOLOMON ISLANDS'])
SCR = add_currency('SCR', '690', 'Seychelles Rupee', ['SEYCHELLES'])
SDG = add_currency('SDG', '938', 'Sudanese Pound', ['SUDAN'])
SEK = add_currency('SEK', '752', 'Swedish Krona', ['SWEDEN'])
SGD = add_currency('SGD', '702', 'Singapore Dollar', ['SINGAPORE'])
SHP = add_currency('SHP', '654', 'Saint Helena Pound', ['SAINT HELENA'])
SKK = add_currency('SKK', '703', 'Slovak Koruna', ['SLOVAKIA'])
SLL = add_currency('SLL', '694', 'Leone', ['SIERRA LEONE'])
SOS = add_currency('SOS', '706', 'Somali Shilling', ['SOMALIA'])
SRD = add_currency('SRD', '968', 'Surinam Dollar', ['SURINAME'])
STD = add_currency('STD', '678', 'Dobra', ['SAO TOME AND PRINCIPE'])
SYP = add_currency('SYP', '760', 'Syrian Pound', ['SYRIAN ARAB REPUBLIC'])
SZL = add_currency('SZL', '748', 'Lilangeni', ['SWAZILAND'])
THB = add_currency('THB', '764', 'Baht', ['THAILAND'])
TJS = add_currency('TJS', '972', 'Somoni', ['TAJIKISTAN'])
TMM = add_currency('TMM', '795', 'Manat', ['TURKMENISTAN'])
TND = add_currency('TND', '788', 'Tunisian Dinar', ['TUNISIA'])
TOP = add_currency('TOP', '776', 'Paanga', ['TONGA'])
TRY = add_currency('TRY', '949', 'Turkish Lira', ['TURKEY'])
TTD = add_currency('TTD', '780', 'Trinidad and Tobago Dollar', ['TRINIDAD AND TOBAGO'])
TVD = add_currency('TVD', 'Nil', 'Tuvalu dollar', ['TUVALU'])
TWD = add_currency('TWD', '901', 'New Taiwan Dollar', ['TAIWAN'])
TZS = add_currency('TZS', '834', 'Tanzanian Shilling', ['TANZANIA'])
UAH = add_currency('UAH', '980', 'Hryvnia', ['UKRAINE'])
UGX = add_currency('UGX', '800', 'Uganda Shilling', ['UGANDA'])
USD = add_currency('USD', '840', 'US Dollar', ['AMERICAN SAMOA', 'BRITISH INDIAN OCEAN TERRITORY', 'ECUADOR', 'GUAM', 'MARSHALL ISLANDS', 'MICRONESIA', 'NORTHERN MARIANA ISLANDS', 'PALAU', 'PUERTO RICO', 'TIMOR-LESTE', 'TURKS AND CAICOS ISLANDS', 'UNITED STATES', 'UNITED STATES MINOR OUTLYING ISLANDS', 'VIRGIN ISLANDS (BRITISH)', 'VIRGIN ISLANDS (U.S.)'])
UYU = add_currency('UYU', '858', 'Uruguayan peso', ['URUGUAY'])
UZS = add_currency('UZS', '860', 'Uzbekistan Sum', ['UZBEKISTAN'])
VEF = add_currency('VEF', '937', 'Bolivar Fuerte', ['VENEZUELA'])
VND = add_currency('VND', '704', 'Dong', ['VIET NAM'])
VUV = add_currency('VUV', '548', 'Vatu', ['VANUATU'])
WST = add_currency('WST', '882', 'Tala', ['SAMOA'])
XAF = add_currency('XAF', '950', 'CFA franc BEAC', ['CAMEROON', 'CENTRAL AFRICAN REPUBLIC', 'REPUBLIC OF THE CONGO', 'CHAD', 'EQUATORIAL GUINEA', 'GABON'])
XAG = add_currency('XAG', '961', 'Silver', [])
XAU = add_currency('XAU', '959', 'Gold', [])
XBA = add_currency('XBA', '955', 'Bond Markets Units European Composite Unit (EURCO)', [])
XBB = add_currency('XBB', '956', 'European Monetary Unit (E.M.U.-6)', [])
XBC = add_currency('XBC', '957', 'European Unit of Account 9(E.U.A.-9)', [])
XBD = add_currency('XBD', '958', 'European Unit of Account 17(E.U.A.-17)', [])
XCD = add_currency('XCD', '951', 'East Caribbean Dollar', ['ANGUILLA', 'ANTIGUA AND BARBUDA', 'DOMINICA', 'GRENADA', 'MONTSERRAT', 'SAINT KITTS AND NEVIS', 'SAINT LUCIA', 'SAINT VINCENT AND THE GRENADINES'])
XDR = add_currency('XDR', '960', 'SDR', ['INTERNATIONAL MONETARY FUND (I.M.F)'])
XFO = add_currency('XFO', 'Nil', 'Gold-Franc', [])
XFU = add_currency('XFU', 'Nil', 'UIC-Franc', [])
XOF = add_currency('XOF', '952', 'CFA Franc BCEAO', ['BENIN', 'BURKINA FASO', 'COTE D\'IVOIRE', 'GUINEA-BISSAU', 'MALI', 'NIGER', 'SENEGAL', 'TOGO'])
XPD = add_currency('XPD', '964', 'Palladium', [])
XPF = add_currency('XPF', '953', 'CFP Franc', ['FRENCH POLYNESIA', 'NEW CALEDONIA', 'WALLIS AND FUTUNA'])
XPT = add_currency('XPT', '962', 'Platinum', [])
XTS = add_currency('XTS', '963', 'Codes specifically reserved for testing purposes', [])
YER = add_currency('YER', '886', 'Yemeni Rial', ['YEMEN'])
ZAR = add_currency('ZAR', '710', 'Rand', ['SOUTH AFRICA'])
ZMK = add_currency('ZMK', '894', 'Kwacha', ['ZAMBIA'])
ZWD = add_currency('ZWD', '716', 'Zimbabwe Dollar A/06', ['ZIMBABWE'])
ZWL = add_currency('ZWL', '932', 'Zimbabwe dollar A/09', ['ZIMBABWE'])
ZWN = add_currency('ZWN', '942', 'Zimbabwe dollar A/08', ['ZIMBABWE'])<|MERGE_RESOLUTION|>--- conflicted
+++ resolved
@@ -66,11 +66,7 @@
         self.currency = currency
 
     def __repr__(self):
-<<<<<<< HEAD
-        return "%s %s" % (self.amount, self.currency)
-=======
-        return u"%s %s" % (self.amount.normalize(), self.currency)
->>>>>>> f51ec0e7
+        return "%s %s" % (self.amount.normalize(), self.currency)
 
     def __unicode__(self):
         from moneyed.localization import format_money
